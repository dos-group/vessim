"""1st example scenario.

As described in 'Software-in-the-loop simulation for developing and testing carbon-aware
applications'.
"""

<<<<<<< HEAD
import mosaik
=======
import random
import mosaik
import time


from simulator.power_meter import PowerMeter
>>>>>>> 181b102f
from simulator.simple_battery_model import SimpleBatteryModel

# Config file for parameters and settings specification.
sim_config = {
    "CSV": {
        "python": "mosaik_csv:CSV",
    },
    "Grid": {"python": "mosaik_pandapower.simulator:Pandapower"},
    "ComputingSystemSim": {
        "python": "simulator.computing_system:ComputingSystemSim",
    },
    "Collector": {
        "python": "simulator.collector:Collector",
    },
    "SolarController": {
        "python": "simulator.solar_controller:SolarController",
    },
    "CarbonController": {
        "python": "simulator.carbon_controller:CarbonController",
    },
    "VirtualEnergySystem": {
        "python": "simulator.virtual_energy_system:VirtualEnergySystem",
    },
}


def main(start_date: str,
         duration: int,
         carbon_data_file: str,
         solar_data_file: str,
         battery_capacity: float,
         battery_initial_soc: float,
         battery_min_soc: float,
         battery_c_rate: float):
    """Execute the example scenario simulation."""
    world = mosaik.World(sim_config)

<<<<<<< HEAD
    # computing_system_sim = world.start('ComputingSystemSim')
    # aws_power_meter = AwsPowerMeter(instance_id="instance_id"
    # power_model=LinearPowerModel(p_static=30, p_max=150))
    # raspi_power_meter = PhysicalPowerMeter()
    # computing_system =
    # computing_system_sim.ComputingSystem(power_meters=[raspi_power_meter])
=======

def create_scenario_simple(world, simulation_args):
    """Sets up the simulation scenario.

    It creates and connects various entities,
    including the carbon and solar controllers, the virtual energy system model,
    and a 'Collector' entity to monitor the simulation.

    Args:
        world: holds all data required to specify and run scenario
        simulation_args: carbon sim from CSV dataset as specified in sim_config
    """
    gcp_power_meter = PowerMeter("http://34.159.204.246", name="gcp_power_meter")
    computing_system_sim = world.start('ComputingSystemSim')
    computing_system_sim.ComputingSystem(power_meters=[gcp_power_meter])
>>>>>>> 181b102f

    # Carbon Sim from CSV dataset
    carbon_sim = world.start("CSV", sim_start=start_date, datafile=carbon_data_file)
    carbon = carbon_sim.CarbonIntensity.create(1)[0]

    # Carbon Controller acts as a medium between carbon module and VES or
    # direct consumer since producer is only a CSV generator.
    carbon_controller = world.start("CarbonController")
    carbon_agent = carbon_controller.CarbonAgent()

    # Solar Sim from CSV dataset
    solar_sim = world.start("CSV", sim_start=start_date, datafile=solar_data_file)
    solar = solar_sim.PV.create(1)[0]

    # Solar Controller acts as medium between solar module and VES or consumer,
    # as the producer only generates CSV data.
    solar_controller = world.start("SolarController")
    solar_agent = solar_controller.SolarAgent()

    # VES Sim & Battery Sim
    simple_battery = SimpleBatteryModel(
        capacity=battery_capacity,
        charge_level=battery_capacity * battery_initial_soc,
        min_soc=battery_min_soc,
        c_rate=battery_c_rate,
    )
    virtual_energy_system_sim = world.start("VirtualEnergySystem")
    virtual_energy_system = virtual_energy_system_sim.VirtualEnergySystemModel(
        battery=simple_battery
    )

    # gridsim = world.start('Grid', step_size=60)
    # buses = filter(lambda e: e.type == 'PQBus', grid)
    # buses = {b.eid.split('-')[1]: b for b in buses}
    # world.connect(consumer, buses["node_a1"], ('P_out', 'P'))
    # world.connect(pvs[0], [e for e in grid if 'node' in e.eid][0], 'P')
    # nodes = [e for e in grid if e.type in ('RefBus, PQBus')]
    # load = [e for e in grid if e.eid == "0-load"][0]
    # ext_grid = [e for e in grid if e.type == "Ext_grid"][0]
    # lines = [e for e in grid if e.type == "Line"]

    collector = world.start("Collector")
    monitor = collector.Monitor()

    # Connect entities
    # world.connect(computing_system, monitor, 'p_cons')

    ## Carbon -> CarbonAgent -> VES
    world.connect(carbon, carbon_agent, ("Carbon Intensity", "ci"))
    world.connect(carbon_agent, virtual_energy_system, "ci")

    ## Solar -> SolarAgent -> VES
    world.connect(solar, solar_agent, ("P", "solar"))
    world.connect(solar_agent, virtual_energy_system, "solar")

    ## computing_system -> VES
    # world.connect(
    #   computing_system, virtual_energy_system, (
    #       'p_con', 'consumption'
    #   )
    # )

    world.connect(
        virtual_energy_system,
        monitor,
        "consumption",
        "battery_min_soc",
        "battery_soc",
        "solar",
        "ci",
    )

    # world.connect(load, monitor, 'p_mw')
    # world.connect(ext_grid, monitor, 'p_mw')
    # mosaik.util.connect_many_to_one(world, lines, monitor, 'loading_percent')

    world.run(until=duration, print_progress=False, rt_factor=1)


if __name__ == "__main__":
    main(
        start_date="2014-01-01 00:00:00",
        duration=300,
        carbon_data_file="data/ger_ci_testing.csv",
        solar_data_file="data/pv_10kw.csv",
        battery_capacity=10 * 5 * 3600,  # 10Ah * 5V * 3600 := Ws
        battery_initial_soc=.7,
        battery_min_soc=.6,
        battery_c_rate=.2,
    )<|MERGE_RESOLUTION|>--- conflicted
+++ resolved
@@ -4,16 +4,9 @@
 applications'.
 """
 
-<<<<<<< HEAD
 import mosaik
-=======
-import random
-import mosaik
-import time
-
 
 from simulator.power_meter import PowerMeter
->>>>>>> 181b102f
 from simulator.simple_battery_model import SimpleBatteryModel
 
 # Config file for parameters and settings specification.
@@ -51,30 +44,9 @@
     """Execute the example scenario simulation."""
     world = mosaik.World(sim_config)
 
-<<<<<<< HEAD
-    # computing_system_sim = world.start('ComputingSystemSim')
-    # aws_power_meter = AwsPowerMeter(instance_id="instance_id"
-    # power_model=LinearPowerModel(p_static=30, p_max=150))
-    # raspi_power_meter = PhysicalPowerMeter()
-    # computing_system =
-    # computing_system_sim.ComputingSystem(power_meters=[raspi_power_meter])
-=======
-
-def create_scenario_simple(world, simulation_args):
-    """Sets up the simulation scenario.
-
-    It creates and connects various entities,
-    including the carbon and solar controllers, the virtual energy system model,
-    and a 'Collector' entity to monitor the simulation.
-
-    Args:
-        world: holds all data required to specify and run scenario
-        simulation_args: carbon sim from CSV dataset as specified in sim_config
-    """
     gcp_power_meter = PowerMeter("http://34.159.204.246", name="gcp_power_meter")
     computing_system_sim = world.start('ComputingSystemSim')
     computing_system_sim.ComputingSystem(power_meters=[gcp_power_meter])
->>>>>>> 181b102f
 
     # Carbon Sim from CSV dataset
     carbon_sim = world.start("CSV", sim_start=start_date, datafile=carbon_data_file)
