<<<<<<< HEAD
from __future__ import annotations
from examples._data import load_solar_data, load_carbon_data
from examples.basic_example import SIM_START, STORAGE, DURATION
from vessim.core import TimeSeriesApi
=======
from typing import Dict, List

from examples._data import load_carbon_data, load_solar_data
from examples.basic_example import SIM_START, DURATION
from vessim import HistoricalSignal
>>>>>>> f7bff91a
from vessim.cosim import ComputingSystem, Generator, Monitor, Controller, Microgrid, \
    Environment, DefaultStoragePolicy, MockPowerMeter, SimpleBattery

POLICY = DefaultStoragePolicy()
POWER_MODES = {  # according to paper
    "mpm0": {
        "high performance": 2.964,
        "normal": 2.194,
        "power-saving": 1.781
    },
    "mpm1": {
        "high performance": 8.8,
        "normal": 7.6,
        "power-saving": 6.8
    }
}


def main(result_csv: str):
    environment = Environment(sim_start=SIM_START)
    environment.add_grid_signal("carbon_intensity", HistoricalSignal(load_carbon_data()))

    power_meters = [
        MockPowerMeter(name="mpm0", p=2.194),
        MockPowerMeter(name="mpm1", p=7.6)
    ]
    battery = SimpleBattery(capacity=100)
    monitor = Monitor()  # stores simulation result on each step
    carbon_aware_controller = CarbonAwareController(
        power_meters=power_meters,
        battery=battery,
        policy=POLICY,
    )
    microgrid = Microgrid(
        actors=[
            ComputingSystem(power_meters=power_meters),
            Generator(signal=HistoricalSignal(load_solar_data(sqm=0.4 * 0.5))),
        ],
        storage=battery,
        storage_policy=POLICY,
        controllers=[monitor, carbon_aware_controller],
        zone="DE",
        step_size=60,  # global step size (can be overridden by actors or controllers)
    )
    environment.add_microgrid(microgrid)

    environment.run(until=DURATION)
    monitor.to_csv(result_csv)


class CarbonAwareController(Controller):
    def __init__(self, power_meters, battery, policy, step_size=None):
        super().__init__(step_size)
        self.power_meters = power_meters
        self.battery = battery
        self.policy = policy

    def step(self, time: int, p_delta: float, actors: dict):
        """Performs a time step in the model."""
        new_state = cacu_scenario(
            time=time,
            battery_soc=self.battery.soc(),
            ci=self.grid_signals["carbon_intensity"].at(self.clock.to_datetime(time), self.microgrid.zone),
            node_names=[node.name for node in self.power_meters],
        )
        self.policy.grid_power = new_state["grid_power"]
        self.battery.min_soc = new_state["battery_min_soc"]
        assert {"mpm0", "mpm1"}.issubset({mpm.name for mpm in self.power_meters})
        for node in self.power_meters:
            node.set_power(POWER_MODES[node.name][new_state["nodes_power_mode"][node.name]])


def cacu_scenario(
    time: int,
    battery_soc: float,
    ci: float,
    node_names: list[str]
) -> dict:
    """Calculate the power mode settings for nodes based on a scenario.

    This function simulates the decision logic of a Carbon-Aware Control Unit
    (CACU) by considering battery state-of-charge (SOC), time, and carbon
    intensity (CI).

    Args:
        time: Time in minutes since some reference point or start.
        battery_soc: Current state of charge of the battery.
        ci: Current carbon intensity.
        node_names: A list of node IDs for which the power mode needs to be
            determined.

    Returns:
        A dictionary containing:
            - battery_min_soc: Updated minimum state of charge value based on
              the given time.
            - grid_power: Power to be drawn from the grid.
            - nodes_power_mode: A dictionary with node IDs as keys and their
              respective power modes ('high performance', 'normal', or
              'power-saving') as values.
    """
    new_state = {}
    time_of_day = time % (3600 * 24)
    if 11 * 3600 <= time_of_day < 24 * 3600 and battery_soc >= 0.6:
        new_state["battery_min_soc"] = .6
    else:
        new_state["battery_min_soc"] = .3

    new_state["grid_power"] = 20 if ci <= 200 and battery_soc < .6 else 0
    new_state["nodes_power_mode"] = {}
    for node_name in node_names:
        if ci <= 200 or battery_soc > .8:
            new_state["nodes_power_mode"][node_name] = "high performance"
        elif ci >= 250 and battery_soc < .6:
            new_state["nodes_power_mode"][node_name] = "power-saving"
        else:
            new_state["nodes_power_mode"][node_name] = "normal"
    return new_state


if __name__ == "__main__":
    main(result_csv="result.csv")<|MERGE_RESOLUTION|>--- conflicted
+++ resolved
@@ -1,30 +1,23 @@
-<<<<<<< HEAD
 from __future__ import annotations
-from examples._data import load_solar_data, load_carbon_data
-from examples.basic_example import SIM_START, STORAGE, DURATION
-from vessim.core import TimeSeriesApi
-=======
-from typing import Dict, List
-
 from examples._data import load_carbon_data, load_solar_data
 from examples.basic_example import SIM_START, DURATION
 from vessim import HistoricalSignal
->>>>>>> f7bff91a
-from vessim.cosim import ComputingSystem, Generator, Monitor, Controller, Microgrid, \
-    Environment, DefaultStoragePolicy, MockPowerMeter, SimpleBattery
+from vessim.cosim import (
+    ComputingSystem,
+    Generator,
+    Monitor,
+    Controller,
+    Microgrid,
+    Environment,
+    DefaultStoragePolicy,
+    MockPowerMeter,
+    SimpleBattery,
+)
 
 POLICY = DefaultStoragePolicy()
 POWER_MODES = {  # according to paper
-    "mpm0": {
-        "high performance": 2.964,
-        "normal": 2.194,
-        "power-saving": 1.781
-    },
-    "mpm1": {
-        "high performance": 8.8,
-        "normal": 7.6,
-        "power-saving": 6.8
-    }
+    "mpm0": {"high performance": 2.964, "normal": 2.194, "power-saving": 1.781},
+    "mpm1": {"high performance": 8.8, "normal": 7.6, "power-saving": 6.8},
 }
 
 
@@ -34,7 +27,7 @@
 
     power_meters = [
         MockPowerMeter(name="mpm0", p=2.194),
-        MockPowerMeter(name="mpm1", p=7.6)
+        MockPowerMeter(name="mpm1", p=7.6),
     ]
     battery = SimpleBattery(capacity=100)
     monitor = Monitor()  # stores simulation result on each step
@@ -72,21 +65,22 @@
         new_state = cacu_scenario(
             time=time,
             battery_soc=self.battery.soc(),
-            ci=self.grid_signals["carbon_intensity"].at(self.clock.to_datetime(time), self.microgrid.zone),
+            ci=self.grid_signals["carbon_intensity"].at(
+                self.clock.to_datetime(time), self.microgrid.zone
+            ),
             node_names=[node.name for node in self.power_meters],
         )
         self.policy.grid_power = new_state["grid_power"]
         self.battery.min_soc = new_state["battery_min_soc"]
         assert {"mpm0", "mpm1"}.issubset({mpm.name for mpm in self.power_meters})
         for node in self.power_meters:
-            node.set_power(POWER_MODES[node.name][new_state["nodes_power_mode"][node.name]])
+            node.set_power(
+                POWER_MODES[node.name][new_state["nodes_power_mode"][node.name]]
+            )
 
 
 def cacu_scenario(
-    time: int,
-    battery_soc: float,
-    ci: float,
-    node_names: list[str]
+    time: int, battery_soc: float, ci: float, node_names: list[str]
 ) -> dict:
     """Calculate the power mode settings for nodes based on a scenario.
 
@@ -113,16 +107,16 @@
     new_state = {}
     time_of_day = time % (3600 * 24)
     if 11 * 3600 <= time_of_day < 24 * 3600 and battery_soc >= 0.6:
-        new_state["battery_min_soc"] = .6
+        new_state["battery_min_soc"] = 0.6
     else:
-        new_state["battery_min_soc"] = .3
+        new_state["battery_min_soc"] = 0.3
 
-    new_state["grid_power"] = 20 if ci <= 200 and battery_soc < .6 else 0
+    new_state["grid_power"] = 20 if ci <= 200 and battery_soc < 0.6 else 0
     new_state["nodes_power_mode"] = {}
     for node_name in node_names:
-        if ci <= 200 or battery_soc > .8:
+        if ci <= 200 or battery_soc > 0.8:
             new_state["nodes_power_mode"][node_name] = "high performance"
-        elif ci >= 250 and battery_soc < .6:
+        elif ci >= 250 and battery_soc < 0.6:
             new_state["nodes_power_mode"][node_name] = "power-saving"
         else:
             new_state["nodes_power_mode"][node_name] = "normal"
