--- conflicted
+++ resolved
@@ -1,24 +1,3 @@
-<<<<<<< HEAD
-from _data import load_solar_data, load_carbon_data
-from vessim.core import TimeSeriesApi
-from vessim.cosim import (
-    Microgrid,
-    Environment,
-    ComputingSystem,
-    Generator,
-    Monitor,
-    MockPowerMeter,
-    SimpleBattery,
-)
-
-SIM_START = "2020-06-11 00:00:00"
-DURATION = 3600 * 24 * 2  # two days
-STORAGE = SimpleBattery(
-    capacity=32 * 5 * 3600,  # 10Ah * 5V * 3600 := Ws
-    charge_level=32 * 5 * 3600 * 0.6,
-    min_soc=0.6,
-)
-=======
 from examples._data import load_carbon_data, load_solar_data
 from vessim import HistoricalSignal
 from vessim.cosim import Microgrid, Environment, ComputingSystem, Generator, Monitor, \
@@ -26,7 +5,6 @@
 
 SIM_START = "2020-06-11 00:00:00"
 DURATION = 3600 * 24 * 2  # two days
->>>>>>> f7bff91a
 
 
 def main(result_csv: str):
@@ -36,27 +14,11 @@
     monitor = Monitor()  # stores simulation result on each step
     microgrid = Microgrid(
         actors=[
-<<<<<<< HEAD
-            ComputingSystem(
-                name="server",
-                step_size=60,
-                power_meters=[
-                    MockPowerMeter(name="mpm0", p=2.194),
-                    MockPowerMeter(name="mpm1", p=7.6),
-                ],
-            ),
-            Generator(
-                name="solar",
-                step_size=60,
-                time_series_api=TimeSeriesApi(load_solar_data(sqm=0.4 * 0.5)),
-            ),
-=======
             ComputingSystem(power_meters=[
                 MockPowerMeter(p=2.194),
                 MockPowerMeter(p=7.6)
             ]),
             Generator(signal=HistoricalSignal(load_solar_data(sqm=0.4 * 0.5))),
->>>>>>> f7bff91a
         ],
         controllers=[monitor],
         storage=SimpleBattery(capacity=100),
