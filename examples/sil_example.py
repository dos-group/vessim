"""Co-simulation example with software-in-the-loop.

This scenario builds on `controller_example.py` but connects to a real computing system
through software-in-the-loop integration as described in our paper:
- 'Software-in-the-loop simulation for developing and testing carbon-aware applications'.
  [under review]

This is example experimental and documentation is still in progress.
"""
from __future__ import annotations
from typing import Optional
from datetime import datetime

import pandas as pd
from fastapi import FastAPI
from pydantic import BaseModel

from controller_example import SIM_START, DURATION, POLICY
from examples._data import load_carbon_data, load_solar_data
from vessim import Signal, HistoricalSignal
from vessim.cosim import Environment, Monitor, Microgrid, ComputingSystem, Generator, \
    SimpleBattery
from vessim.sil import SilController, ComputeNode, Broker, get_latest_event, \
    HttpPowerMeter

RT_FACTOR = 1  # 1 wall-clock second ^= 60 sim seconds
GCP_ADDRESS = "http://35.198.148.144"
RASPI_ADDRESS = "http://192.168.207.71"


def main(result_csv: str):
    environment = Environment(sim_start=SIM_START)
    environment.add_grid_signal("carbon_intensity", HistoricalSignal(load_carbon_data()))

    power_meters = [
        HttpPowerMeter(name="gcp", address=GCP_ADDRESS),
        HttpPowerMeter(name="raspi", address=RASPI_ADDRESS)
    ]
    monitor = Monitor()  # stores simulation result on each step
    carbon_aware_controller = SilController(  # executes software-in-the-loop controller
        api_routes=api_routes,
        request_collectors={
            "battery_min_soc": battery_min_soc_collector,
            "battery_grid_charge": grid_charge_collector,
            "nodes_power_mode": node_power_mode_collector,
        },
        compute_nodes=[
            ComputeNode(name="gcp", address=GCP_ADDRESS),
            ComputeNode(name="raspi", address=RASPI_ADDRESS),
        ],
    )
    microgrid = Microgrid(
        actors=[
            ComputingSystem(power_meters=power_meters),
            Generator(signal=HistoricalSignal(load_solar_data(sqm=0.4 * 0.5))),
        ],
        storage=SimpleBattery(capacity=100),
        storage_policy=POLICY,
        controllers=[monitor, carbon_aware_controller],
        zone="DE",
        step_size=60,  # global step size (can be overridden by actors or controllers)
    )
    environment.add_microgrid(microgrid)

    environment.run(until=DURATION, rt_factor=RT_FACTOR, print_progress=False)
    monitor.to_csv(result_csv)


def api_routes(
    app: FastAPI,
    broker: Broker,
<<<<<<< HEAD
    grid_signals: dict[str, TimeSeriesApi],
=======
    grid_signals: Dict[str, Signal],
>>>>>>> f7bff91a
):
    @app.get("/actors/{actor}/p")
    async def get_solar(actor: str):
        return broker.get_actor(actor)["p"]

    @app.get("/battery/soc")
    async def get_battery_soc():
        return broker.get_microgrid().storage.soc()

    @app.get("/grid-power")
    async def get_grid_energy():
        return broker.get_grid_power()

    @app.get("/carbon-intensity")
    async def get_carbon_intensity(time: Optional[str]):
        time = pd.to_datetime(time) if time is not None else datetime.now()
        return grid_signals["carbon_intensity"].at(time)

    class BatteryModel(BaseModel):
        min_soc: Optional[float]
        grid_charge: Optional[float]

    @app.put("/battery")
    async def put_battery(battery_model: BatteryModel):
        broker.set_event("battery_min_soc", battery_model.min_soc)
        broker.set_event("battery_grid_charge", battery_model.grid_charge)

    class NodeModel(BaseModel):
        power_mode: str

    @app.put("/nodes/{node_name}")
    async def put_nodes(node: NodeModel, node_name: str):
        broker.set_event("nodes_power_mode", {node_name: node.power_mode})


# curl -X PUT -d '{"min_soc": 0.5,"grid_charge": 1}' http://localhost:8000/battery -H 'Content-Type: application/json'
def battery_min_soc_collector(events: dict, microgrid: Microgrid, compute_nodes: dict):
    print(f"Received battery.min_soc events: {events}")
    microgrid.storage.min_soc = get_latest_event(events)


def grid_charge_collector(events: dict, microgrid: Microgrid, compute_nodes: dict):
    print(f"Received grid_charge events: {events}")
    microgrid.storage_policy.grid_power = get_latest_event(events)


# curl -X PUT -d '{"power_mode": "normal"}' http://localhost:8000/nodes/gcp -H 'Content-Type: application/json'
def node_power_mode_collector(events: dict, microgrid: Microgrid, compute_nodes: dict):
    print(f"Received nodes_power_mode events: {events}")
    latest = get_latest_event(events)
    for node_name, power_mode in latest.items():
        compute_node: ComputeNode = compute_nodes[node_name]
        compute_node.set_power_mode(power_mode)


if __name__ == "__main__":
    main(result_csv="result.csv")<|MERGE_RESOLUTION|>--- conflicted
+++ resolved
@@ -18,10 +18,21 @@
 from controller_example import SIM_START, DURATION, POLICY
 from examples._data import load_carbon_data, load_solar_data
 from vessim import Signal, HistoricalSignal
-from vessim.cosim import Environment, Monitor, Microgrid, ComputingSystem, Generator, \
-    SimpleBattery
-from vessim.sil import SilController, ComputeNode, Broker, get_latest_event, \
-    HttpPowerMeter
+from vessim.cosim import (
+    Environment,
+    Monitor,
+    Microgrid,
+    ComputingSystem,
+    Generator,
+    SimpleBattery,
+)
+from vessim.sil import (
+    SilController,
+    ComputeNode,
+    Broker,
+    get_latest_event,
+    HttpPowerMeter,
+)
 
 RT_FACTOR = 1  # 1 wall-clock second ^= 60 sim seconds
 GCP_ADDRESS = "http://35.198.148.144"
@@ -34,7 +45,7 @@
 
     power_meters = [
         HttpPowerMeter(name="gcp", address=GCP_ADDRESS),
-        HttpPowerMeter(name="raspi", address=RASPI_ADDRESS)
+        HttpPowerMeter(name="raspi", address=RASPI_ADDRESS),
     ]
     monitor = Monitor()  # stores simulation result on each step
     carbon_aware_controller = SilController(  # executes software-in-the-loop controller
@@ -69,11 +80,7 @@
 def api_routes(
     app: FastAPI,
     broker: Broker,
-<<<<<<< HEAD
-    grid_signals: dict[str, TimeSeriesApi],
-=======
-    grid_signals: Dict[str, Signal],
->>>>>>> f7bff91a
+    grid_signals: dict[str, Signal],
 ):
     @app.get("/actors/{actor}/p")
     async def get_solar(actor: str):
