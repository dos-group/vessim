"""A simulator for carbon-aware applications and systems."""

<<<<<<< HEAD
from pathlib import Path
from datetime import datetime, timedelta
from typing import Union, List, Optional, Literal, Dict, Hashable

import pandas as pd

from vessim.data import load_dataset, convert_to_datetime, DatetimeLike


class TimeSeriesApi:
    """Simulates an API for time series data like solar irradiance or carbon intensity.

    Args:
        actual: The actual time-series data to be used. It should contain a datetime-like
            index marking the time, and each column should represent a different zone
            containing the data. The name of the zone is equal to the column name.
            Note that while interpolation is possible when retrieving forecasts, the
            actual data between timestamps is computed using either `ffill` or `bfill`.
            If you wish a different behavior, you have to change your actual data
            beforehand (e.g. by resampling into a different frequency).

        forecast: An optional time-series dataset representing forecasted values. The
            data should contain two datetime-like indices. One is the
            `Request Timestamp`, marking the time when the forecast was made. One is the
            `Forecast Timestamp`, indicating the time the forecast is made for.

            - If data does not include a `Request Timestamp`, it is treated as a static
              forecast that does not change over time.

            - If `forecast` is not provided, predictions are derived from the actual
              data when requesting forecasts (actual data is treated as static forecast).

            - When using a non-static forecast, you have to be aware that all the
              zones/column names also have to appear in the actual dataframe because some
              actual values are used for interpolation.

        fill_method: Either `ffill` or `bfill`. Determines how actual data is acquired in
            between timestamps. Some data providers like `Solcast` index their data with a
            timestamp marking the end of the time-period that the data is valid for.
            In those cases, `bfill` should be chosen, but the default is `ffill`.

    Example:
        >>> actual_data = [
        ...    ["2020-01-01T00:00:00", 100, 800],
        ...    ["2020-01-01T00:30:00", 110, 850],
        ...    ["2020-01-01T01:00:00", 105, 820],
        ...    ["2020-01-01T01:30:00", 108, 840],
        ... ]
        >>> actual = pd.DataFrame(
        ...    actual_data, columns=["timestamp", "zone_a", "zone_b"]
        ... )
        >>> actual.set_index(["timestamp"], inplace=True)

        >>> forecast_data = [
        ...    ["2020-01-01T00:00:00", "2020-01-01T00:30:00", 115, 850],
        ...    ["2020-01-01T00:00:00", "2020-01-01T01:00:00", 110, 870],
        ...    ["2020-01-01T00:00:00", "2020-01-01T01:30:00", 110, 860],
        ...    ["2020-01-01T00:00:00", "2020-01-01T02:00:00", 120, 830],
        ...    ["2020-01-01T01:00:00", "2020-01-01T01:30:00", 115, 840],
        ...    ["2020-01-01T01:00:00", "2020-01-01T02:00:00", 110, 830],
        ... ]
        >>> forecast = pd.DataFrame(
        ...    forecast_data, columns=["req_time", "forecast_time", "zone_a", "zone_b"]
        ... )
        >>> forecast.set_index(["req_time", "forecast_time"], inplace=True)

        >>> time_series = TimeSeriesApi(actual, forecast)
    """

    def __init__(
        self,
        actual: Union[pd.Series, pd.DataFrame],
        forecast: Optional[Union[pd.Series, pd.DataFrame]] = None,
        fill_method: Literal["ffill", "bfill"] = "ffill",
    ):
        actual = convert_to_datetime(actual)
        self._actual: Dict[Hashable, pd.Series]
        if isinstance(actual, pd.Series):
            self._actual = {actual.name: actual.dropna()}
        elif isinstance(actual, pd.DataFrame):
            self._actual = {col: actual[col].dropna() for col in actual.columns}
        else:
            raise ValueError(f"Incompatible type {type(actual)} for 'actual'.")

        if isinstance(forecast, (pd.Series, pd.DataFrame)):
            forecast = convert_to_datetime(forecast)

        self._forecast: Dict[Hashable, pd.Series]
        if isinstance(forecast, pd.Series):
            self._forecast = {forecast.name: forecast.dropna()}
        elif isinstance(forecast, pd.DataFrame):
            self._forecast = {col: forecast[col].dropna() for col in forecast.columns}
        elif forecast is None:
            self._forecast = {
                key: data.copy(deep=True) for key, data in self._actual.items()
            }
        else:
            raise ValueError(f"Incompatible type {type(forecast)} for 'forecast'.")

        self._fill_method = fill_method

    @classmethod
    def from_dataset(
        cls,
        dataset: str,
        data_dir: Optional[Union[str, Path]] = None,
        scale: float = 1.0,
        start_time: Optional[DatetimeLike] = None,
        use_forecast: bool = True,
    ):
        """Downloads a dataset from the vessim repository, unpacks it and loads data.

        If all files are already present in the directory, the download is skipped.

        Args:
            dataset: Name of the dataset to be downloaded.
            data_dir: Optional absolute or relative path to directory where data should
                be loaded into. Defaults to None.
            scale: Multiplies all data point with a value. Defaults to 1.0.
            start_time: Shifts the data so that it starts at this timestamp if specified.
                Defaults to None.
            use_forecast: Bool indicating if forecast should be loaded. Default is true.

        Raises:
            RuntimeError if dataset can not be loaded.
        """
        actual, forecast = load_dataset(
            dataset, data_dir, scale, start_time, use_forecast
        )

        # TODO bfill is currently hardcoded because it is used in Solcast
        return cls(actual, forecast, fill_method="bfill")


    def zones(self) -> List:
        """Returns a list of all zones, where actual data is available."""
        return list(self._actual.keys())

    def actual(self, dt: DatetimeLike, zone: Optional[str] = None):
        """Retrieves actual data point of zone at given time.

        If queried timestamp is not available in the `actual` dataframe, the fill_method
        is used to determine the data point.

        Args:
            dt: Timestamp, at which the data is needed.
            zone: Optional zone for the data. Has to be provided if there is more than one
                zone specified in the data. Defaults to None.

        Raises:
            ValueError: If there is no available data at specified zone or time.
        """
        dt = pd.to_datetime(dt)
        zone_data = self._get_zone_data(self._actual, zone)

        # Mypy somehow has trouble with indexing in a dataframe with DatetimeIndex
        # <https://github.com/python/mypy/issues/2410>
        if self._fill_method == "ffill":
            # searchsorted with 'side' specified in sorted df always returns an int
            time_index: int = zone_data.index.searchsorted(dt, side="right") # type: ignore
            if time_index > 0:
                return zone_data.iloc[time_index - 1] # type: ignore
            else:
                raise ValueError(f"'{dt}' is too early to get data in zone '{zone}'.")
        else:
            time_index = zone_data.index.searchsorted(dt, side="left") # type: ignore
            try:
                return zone_data.iloc[time_index] # type: ignore
            except IndexError:
                raise ValueError(f"'{dt}' is too late to get data in zone '{zone}'.")

    def forecast(
        self,
        start_time: DatetimeLike,
        end_time: DatetimeLike,
        zone: Optional[str] = None,
        frequency: Optional[Union[str, pd.DateOffset, timedelta]] = None,
        resample_method: Optional[str] = None,
    ) -> pd.Series:
        """Retrieves of forecasted data points within window at a frequency.

        - If no forecast time-series data is provided, actual data is used.
        - If frequency is not specified, all existing data in the window will be returned.
          If data is already in the right frequency, it is advised that the frequency is
          not specified as that causes some performance overhead due to resampling.
        - For various resampling methods, the actual value valid at `start_time` is used.
          So you have to make sure that there is a valid actual value.
        - If there is more than one zone present in the data, zone has to be specified.
          (Note that zone name must also appear in actual data.)
        - The forecast does not include the value at `start_time` (see example).

        Args:
            start_time: Starting time of the window.
            end_time: End time of the window.
            zone: Optional geographical zone of the forecast. Defaults to None.
            frequency: Optional interval, in which the forecast data is to be provided.
                Defaults to None.
            resample_method: Optional method, to deal with holes in resampled data.
                Can be either `bfill`, `ffill` or an interpolation method.
                For more information on interpolation methods, see the
                `pandas documentation <https://pandas.pydata.org/docs/reference/api/pandas.DataFrame.interpolate.html>`_.

        Returns:
            pd.Series of forecasted data with timestamps of forecast as index.

        Raises:
            ValueError: If no data is available for the specified zone or time, or if
                insufficient data exists for the frequency, without `resample_method`
                specified.

        Example:
            >>> index = pd.date_range(
            ...    "2020-01-01T00:00:00", "2020-01-01T03:00:00", freq="1H"
            ... )
            >>> actual = pd.DataFrame({"zone_a": [4, 6, 2, 8]}, index=index)

            >>> forecast_data = [
            ...    ["2020-01-01T00:00:00", "2020-01-01T01:00:00", 5],
            ...    ["2020-01-01T00:00:00", "2020-01-01T02:00:00", 2],
            ...    ["2020-01-01T00:00:00", "2020-01-01T03:00:00", 6],
            ... ]
            >>> forecast = pd.DataFrame(
            ...    forecast_data, columns=["req_time", "forecast_time", "zone_a"]
            ... )
            >>> forecast.set_index(["req_time", "forecast_time"], inplace=True)

            >>> time_series = TimeSeriesApi(actual, forecast)

            Forward-fill resampling between 2020-01-01T00:00:00 (actual value = 4.0) and
            forecasted values between 2020-01-01T01:00:00 and 2020-01-01T02:00:00:

            >>> time_series.forecast(
            ...    start_time="2020-01-01T00:00:00",
            ...    end_time="2020-01-01T02:00:00",
            ...    frequency="30T",
            ...    resample_method="ffill",
            ... )
            2020-01-01 00:30:00    4.0
            2020-01-01 01:00:00    5.0
            2020-01-01 01:30:00    5.0
            2020-01-01 02:00:00    2.0
            Freq: 30T, Name: zone_a, dtype: float64

            Time interpolation between 2020-01-01T01:10:00 (actual value = 6.0) and
            2020-01-01T02:00:00 (forecasted value = 2.0):

            >>> time_series.forecast(
            ...    start_time="2020-01-01T01:10:00",
            ...    end_time="2020-01-01T01:55:00",
            ...    zone="zone_a",
            ...    frequency=timedelta(minutes=20),
            ...    resample_method="time",
            ... )
            2020-01-01 01:30:00    4.4
            2020-01-01 01:50:00    2.8
            Freq: 20T, Name: zone_a, dtype: float64
        """
        start_time = pd.to_datetime(start_time)
        end_time = pd.to_datetime(end_time)
        forecast: pd.Series = self._get_forecast_data_source(start_time, zone)

        # Resample the data to get the data to specified frequency
        if frequency is not None:
            frequency = pd.tseries.frequencies.to_offset(frequency)
            if frequency is None:
                raise ValueError(f"Frequency '{frequency}' invalid.")

            forecast_in_freq: pd.Series = self._resample_to_frequency(
                forecast, start_time, end_time, frequency, resample_method
            )

            # Check if there are NaN values in the result
            if forecast_in_freq.hasnans:
                raise ValueError(
                    f"Not enough data for frequency '{frequency}'"
                    f"with resample_method '{resample_method}'."
                )
            return forecast_in_freq

        start_index = forecast.index.searchsorted(start_time, side='right')
        return forecast.loc[forecast.index[start_index]:end_time] # type: ignore

    def _get_forecast_data_source(
        self, start_time: datetime, zone: Optional[str]
    ) -> pd.Series:
        """Returns series of zone data used to derive forecast prediction."""
        data_src = self._get_zone_data(self._forecast, zone)

        if data_src.index.nlevels > 1:
            # Forecast does include request timestamp
            try:
                # Get forecasts of the nearest existing timestamp lower than start time
                req_time = data_src[:start_time].index.get_level_values(0)[-1] # type: ignore
            except IndexError:
                raise ValueError(f"No forecasts available at time {start_time}.")
            data_src = data_src.loc[req_time]

        return data_src

    def _get_zone_data(
        self, data: Dict[Hashable, pd.Series], zone: Optional[str]
    ) -> pd.Series:
        """Return data of zone to be used.

        If zone is not specified, but there is only one zone available, the
        data of that zone is returned.

        Raises:
            ValueError: If zone can not be determined.
        """
        if zone is None:
            if len(data.keys()) == 1:
                zone_name = next(iter(data))
            else:
                raise ValueError("Zone needs to be specified.")
        elif zone in data.keys():
            zone_name = zone
        else:
            raise ValueError(f"Cannot retrieve data for zone '{zone}'.")

        return data[zone_name]

    def _resample_to_frequency(
        self,
        df: pd.Series,
        start_time: datetime,
        end_time: datetime,
        frequency: pd.DateOffset,
        resample_method: Optional[str] = None,
    ) -> pd.Series:
        """Transform frame into the desired frequency between start and end time."""
        # Cutoff data for performance
        try:
            cutoff_time = df.index[df.index.searchsorted(end_time, side='right')]
            df = df.loc[start_time:cutoff_time] # type: ignore
        except IndexError:
            df = df.loc[start_time:] # type: ignore

        # Add NaN values in the specified frequency
        new_index = pd.date_range(start=start_time, end=end_time, freq=frequency)
        combined_index = df.index.union(new_index, sort=True)
        df = df.reindex(combined_index)

        # Use specific resample method if specified to fill NaN values
        if resample_method == "bfill":
            df.bfill(inplace=True)
        elif resample_method is not None:
            # Add actual value to front of series because it is needed for interpolation
            df[start_time] = self.actual(start_time, zone=str(df.name))
            if resample_method == "ffill":
                df.ffill(inplace=True)
            else:
                df.interpolate(method=resample_method, inplace=True) # type: ignore

        # Get the data to the desired frequency after interpolation
        return df.reindex(new_index).iloc[1:] # type: ignore

    def next_update(self, dt: DatetimeLike, zone: Optional[str] = None) -> datetime:
        """Returns the next time of when the actual trace will change.

        This method is being called in the time-based simulation model for Mosaik.
        """
        zone_data = self._get_zone_data(self._actual, zone)
        current_index = zone_data.index.asof(dt)
        next_iloc = zone_data.index.get_loc(current_index) + 1
        return zone_data.index[next_iloc]
=======
import vessim.analysis
import vessim.core
import vessim.cosim
import vessim.sil

__all__ = [
    "analysis",
    "core",
    "cosim",
    "sil",
]
>>>>>>> 40eac3a9
<|MERGE_RESOLUTION|>--- conflicted
+++ resolved
@@ -1,373 +1,5 @@
 """A simulator for carbon-aware applications and systems."""
 
-<<<<<<< HEAD
-from pathlib import Path
-from datetime import datetime, timedelta
-from typing import Union, List, Optional, Literal, Dict, Hashable
-
-import pandas as pd
-
-from vessim.data import load_dataset, convert_to_datetime, DatetimeLike
-
-
-class TimeSeriesApi:
-    """Simulates an API for time series data like solar irradiance or carbon intensity.
-
-    Args:
-        actual: The actual time-series data to be used. It should contain a datetime-like
-            index marking the time, and each column should represent a different zone
-            containing the data. The name of the zone is equal to the column name.
-            Note that while interpolation is possible when retrieving forecasts, the
-            actual data between timestamps is computed using either `ffill` or `bfill`.
-            If you wish a different behavior, you have to change your actual data
-            beforehand (e.g. by resampling into a different frequency).
-
-        forecast: An optional time-series dataset representing forecasted values. The
-            data should contain two datetime-like indices. One is the
-            `Request Timestamp`, marking the time when the forecast was made. One is the
-            `Forecast Timestamp`, indicating the time the forecast is made for.
-
-            - If data does not include a `Request Timestamp`, it is treated as a static
-              forecast that does not change over time.
-
-            - If `forecast` is not provided, predictions are derived from the actual
-              data when requesting forecasts (actual data is treated as static forecast).
-
-            - When using a non-static forecast, you have to be aware that all the
-              zones/column names also have to appear in the actual dataframe because some
-              actual values are used for interpolation.
-
-        fill_method: Either `ffill` or `bfill`. Determines how actual data is acquired in
-            between timestamps. Some data providers like `Solcast` index their data with a
-            timestamp marking the end of the time-period that the data is valid for.
-            In those cases, `bfill` should be chosen, but the default is `ffill`.
-
-    Example:
-        >>> actual_data = [
-        ...    ["2020-01-01T00:00:00", 100, 800],
-        ...    ["2020-01-01T00:30:00", 110, 850],
-        ...    ["2020-01-01T01:00:00", 105, 820],
-        ...    ["2020-01-01T01:30:00", 108, 840],
-        ... ]
-        >>> actual = pd.DataFrame(
-        ...    actual_data, columns=["timestamp", "zone_a", "zone_b"]
-        ... )
-        >>> actual.set_index(["timestamp"], inplace=True)
-
-        >>> forecast_data = [
-        ...    ["2020-01-01T00:00:00", "2020-01-01T00:30:00", 115, 850],
-        ...    ["2020-01-01T00:00:00", "2020-01-01T01:00:00", 110, 870],
-        ...    ["2020-01-01T00:00:00", "2020-01-01T01:30:00", 110, 860],
-        ...    ["2020-01-01T00:00:00", "2020-01-01T02:00:00", 120, 830],
-        ...    ["2020-01-01T01:00:00", "2020-01-01T01:30:00", 115, 840],
-        ...    ["2020-01-01T01:00:00", "2020-01-01T02:00:00", 110, 830],
-        ... ]
-        >>> forecast = pd.DataFrame(
-        ...    forecast_data, columns=["req_time", "forecast_time", "zone_a", "zone_b"]
-        ... )
-        >>> forecast.set_index(["req_time", "forecast_time"], inplace=True)
-
-        >>> time_series = TimeSeriesApi(actual, forecast)
-    """
-
-    def __init__(
-        self,
-        actual: Union[pd.Series, pd.DataFrame],
-        forecast: Optional[Union[pd.Series, pd.DataFrame]] = None,
-        fill_method: Literal["ffill", "bfill"] = "ffill",
-    ):
-        actual = convert_to_datetime(actual)
-        self._actual: Dict[Hashable, pd.Series]
-        if isinstance(actual, pd.Series):
-            self._actual = {actual.name: actual.dropna()}
-        elif isinstance(actual, pd.DataFrame):
-            self._actual = {col: actual[col].dropna() for col in actual.columns}
-        else:
-            raise ValueError(f"Incompatible type {type(actual)} for 'actual'.")
-
-        if isinstance(forecast, (pd.Series, pd.DataFrame)):
-            forecast = convert_to_datetime(forecast)
-
-        self._forecast: Dict[Hashable, pd.Series]
-        if isinstance(forecast, pd.Series):
-            self._forecast = {forecast.name: forecast.dropna()}
-        elif isinstance(forecast, pd.DataFrame):
-            self._forecast = {col: forecast[col].dropna() for col in forecast.columns}
-        elif forecast is None:
-            self._forecast = {
-                key: data.copy(deep=True) for key, data in self._actual.items()
-            }
-        else:
-            raise ValueError(f"Incompatible type {type(forecast)} for 'forecast'.")
-
-        self._fill_method = fill_method
-
-    @classmethod
-    def from_dataset(
-        cls,
-        dataset: str,
-        data_dir: Optional[Union[str, Path]] = None,
-        scale: float = 1.0,
-        start_time: Optional[DatetimeLike] = None,
-        use_forecast: bool = True,
-    ):
-        """Downloads a dataset from the vessim repository, unpacks it and loads data.
-
-        If all files are already present in the directory, the download is skipped.
-
-        Args:
-            dataset: Name of the dataset to be downloaded.
-            data_dir: Optional absolute or relative path to directory where data should
-                be loaded into. Defaults to None.
-            scale: Multiplies all data point with a value. Defaults to 1.0.
-            start_time: Shifts the data so that it starts at this timestamp if specified.
-                Defaults to None.
-            use_forecast: Bool indicating if forecast should be loaded. Default is true.
-
-        Raises:
-            RuntimeError if dataset can not be loaded.
-        """
-        actual, forecast = load_dataset(
-            dataset, data_dir, scale, start_time, use_forecast
-        )
-
-        # TODO bfill is currently hardcoded because it is used in Solcast
-        return cls(actual, forecast, fill_method="bfill")
-
-
-    def zones(self) -> List:
-        """Returns a list of all zones, where actual data is available."""
-        return list(self._actual.keys())
-
-    def actual(self, dt: DatetimeLike, zone: Optional[str] = None):
-        """Retrieves actual data point of zone at given time.
-
-        If queried timestamp is not available in the `actual` dataframe, the fill_method
-        is used to determine the data point.
-
-        Args:
-            dt: Timestamp, at which the data is needed.
-            zone: Optional zone for the data. Has to be provided if there is more than one
-                zone specified in the data. Defaults to None.
-
-        Raises:
-            ValueError: If there is no available data at specified zone or time.
-        """
-        dt = pd.to_datetime(dt)
-        zone_data = self._get_zone_data(self._actual, zone)
-
-        # Mypy somehow has trouble with indexing in a dataframe with DatetimeIndex
-        # <https://github.com/python/mypy/issues/2410>
-        if self._fill_method == "ffill":
-            # searchsorted with 'side' specified in sorted df always returns an int
-            time_index: int = zone_data.index.searchsorted(dt, side="right") # type: ignore
-            if time_index > 0:
-                return zone_data.iloc[time_index - 1] # type: ignore
-            else:
-                raise ValueError(f"'{dt}' is too early to get data in zone '{zone}'.")
-        else:
-            time_index = zone_data.index.searchsorted(dt, side="left") # type: ignore
-            try:
-                return zone_data.iloc[time_index] # type: ignore
-            except IndexError:
-                raise ValueError(f"'{dt}' is too late to get data in zone '{zone}'.")
-
-    def forecast(
-        self,
-        start_time: DatetimeLike,
-        end_time: DatetimeLike,
-        zone: Optional[str] = None,
-        frequency: Optional[Union[str, pd.DateOffset, timedelta]] = None,
-        resample_method: Optional[str] = None,
-    ) -> pd.Series:
-        """Retrieves of forecasted data points within window at a frequency.
-
-        - If no forecast time-series data is provided, actual data is used.
-        - If frequency is not specified, all existing data in the window will be returned.
-          If data is already in the right frequency, it is advised that the frequency is
-          not specified as that causes some performance overhead due to resampling.
-        - For various resampling methods, the actual value valid at `start_time` is used.
-          So you have to make sure that there is a valid actual value.
-        - If there is more than one zone present in the data, zone has to be specified.
-          (Note that zone name must also appear in actual data.)
-        - The forecast does not include the value at `start_time` (see example).
-
-        Args:
-            start_time: Starting time of the window.
-            end_time: End time of the window.
-            zone: Optional geographical zone of the forecast. Defaults to None.
-            frequency: Optional interval, in which the forecast data is to be provided.
-                Defaults to None.
-            resample_method: Optional method, to deal with holes in resampled data.
-                Can be either `bfill`, `ffill` or an interpolation method.
-                For more information on interpolation methods, see the
-                `pandas documentation <https://pandas.pydata.org/docs/reference/api/pandas.DataFrame.interpolate.html>`_.
-
-        Returns:
-            pd.Series of forecasted data with timestamps of forecast as index.
-
-        Raises:
-            ValueError: If no data is available for the specified zone or time, or if
-                insufficient data exists for the frequency, without `resample_method`
-                specified.
-
-        Example:
-            >>> index = pd.date_range(
-            ...    "2020-01-01T00:00:00", "2020-01-01T03:00:00", freq="1H"
-            ... )
-            >>> actual = pd.DataFrame({"zone_a": [4, 6, 2, 8]}, index=index)
-
-            >>> forecast_data = [
-            ...    ["2020-01-01T00:00:00", "2020-01-01T01:00:00", 5],
-            ...    ["2020-01-01T00:00:00", "2020-01-01T02:00:00", 2],
-            ...    ["2020-01-01T00:00:00", "2020-01-01T03:00:00", 6],
-            ... ]
-            >>> forecast = pd.DataFrame(
-            ...    forecast_data, columns=["req_time", "forecast_time", "zone_a"]
-            ... )
-            >>> forecast.set_index(["req_time", "forecast_time"], inplace=True)
-
-            >>> time_series = TimeSeriesApi(actual, forecast)
-
-            Forward-fill resampling between 2020-01-01T00:00:00 (actual value = 4.0) and
-            forecasted values between 2020-01-01T01:00:00 and 2020-01-01T02:00:00:
-
-            >>> time_series.forecast(
-            ...    start_time="2020-01-01T00:00:00",
-            ...    end_time="2020-01-01T02:00:00",
-            ...    frequency="30T",
-            ...    resample_method="ffill",
-            ... )
-            2020-01-01 00:30:00    4.0
-            2020-01-01 01:00:00    5.0
-            2020-01-01 01:30:00    5.0
-            2020-01-01 02:00:00    2.0
-            Freq: 30T, Name: zone_a, dtype: float64
-
-            Time interpolation between 2020-01-01T01:10:00 (actual value = 6.0) and
-            2020-01-01T02:00:00 (forecasted value = 2.0):
-
-            >>> time_series.forecast(
-            ...    start_time="2020-01-01T01:10:00",
-            ...    end_time="2020-01-01T01:55:00",
-            ...    zone="zone_a",
-            ...    frequency=timedelta(minutes=20),
-            ...    resample_method="time",
-            ... )
-            2020-01-01 01:30:00    4.4
-            2020-01-01 01:50:00    2.8
-            Freq: 20T, Name: zone_a, dtype: float64
-        """
-        start_time = pd.to_datetime(start_time)
-        end_time = pd.to_datetime(end_time)
-        forecast: pd.Series = self._get_forecast_data_source(start_time, zone)
-
-        # Resample the data to get the data to specified frequency
-        if frequency is not None:
-            frequency = pd.tseries.frequencies.to_offset(frequency)
-            if frequency is None:
-                raise ValueError(f"Frequency '{frequency}' invalid.")
-
-            forecast_in_freq: pd.Series = self._resample_to_frequency(
-                forecast, start_time, end_time, frequency, resample_method
-            )
-
-            # Check if there are NaN values in the result
-            if forecast_in_freq.hasnans:
-                raise ValueError(
-                    f"Not enough data for frequency '{frequency}'"
-                    f"with resample_method '{resample_method}'."
-                )
-            return forecast_in_freq
-
-        start_index = forecast.index.searchsorted(start_time, side='right')
-        return forecast.loc[forecast.index[start_index]:end_time] # type: ignore
-
-    def _get_forecast_data_source(
-        self, start_time: datetime, zone: Optional[str]
-    ) -> pd.Series:
-        """Returns series of zone data used to derive forecast prediction."""
-        data_src = self._get_zone_data(self._forecast, zone)
-
-        if data_src.index.nlevels > 1:
-            # Forecast does include request timestamp
-            try:
-                # Get forecasts of the nearest existing timestamp lower than start time
-                req_time = data_src[:start_time].index.get_level_values(0)[-1] # type: ignore
-            except IndexError:
-                raise ValueError(f"No forecasts available at time {start_time}.")
-            data_src = data_src.loc[req_time]
-
-        return data_src
-
-    def _get_zone_data(
-        self, data: Dict[Hashable, pd.Series], zone: Optional[str]
-    ) -> pd.Series:
-        """Return data of zone to be used.
-
-        If zone is not specified, but there is only one zone available, the
-        data of that zone is returned.
-
-        Raises:
-            ValueError: If zone can not be determined.
-        """
-        if zone is None:
-            if len(data.keys()) == 1:
-                zone_name = next(iter(data))
-            else:
-                raise ValueError("Zone needs to be specified.")
-        elif zone in data.keys():
-            zone_name = zone
-        else:
-            raise ValueError(f"Cannot retrieve data for zone '{zone}'.")
-
-        return data[zone_name]
-
-    def _resample_to_frequency(
-        self,
-        df: pd.Series,
-        start_time: datetime,
-        end_time: datetime,
-        frequency: pd.DateOffset,
-        resample_method: Optional[str] = None,
-    ) -> pd.Series:
-        """Transform frame into the desired frequency between start and end time."""
-        # Cutoff data for performance
-        try:
-            cutoff_time = df.index[df.index.searchsorted(end_time, side='right')]
-            df = df.loc[start_time:cutoff_time] # type: ignore
-        except IndexError:
-            df = df.loc[start_time:] # type: ignore
-
-        # Add NaN values in the specified frequency
-        new_index = pd.date_range(start=start_time, end=end_time, freq=frequency)
-        combined_index = df.index.union(new_index, sort=True)
-        df = df.reindex(combined_index)
-
-        # Use specific resample method if specified to fill NaN values
-        if resample_method == "bfill":
-            df.bfill(inplace=True)
-        elif resample_method is not None:
-            # Add actual value to front of series because it is needed for interpolation
-            df[start_time] = self.actual(start_time, zone=str(df.name))
-            if resample_method == "ffill":
-                df.ffill(inplace=True)
-            else:
-                df.interpolate(method=resample_method, inplace=True) # type: ignore
-
-        # Get the data to the desired frequency after interpolation
-        return df.reindex(new_index).iloc[1:] # type: ignore
-
-    def next_update(self, dt: DatetimeLike, zone: Optional[str] = None) -> datetime:
-        """Returns the next time of when the actual trace will change.
-
-        This method is being called in the time-based simulation model for Mosaik.
-        """
-        zone_data = self._get_zone_data(self._actual, zone)
-        current_index = zone_data.index.asof(dt)
-        next_iloc = zone_data.index.get_loc(current_index) + 1
-        return zone_data.index[next_iloc]
-=======
 import vessim.analysis
 import vessim.core
 import vessim.cosim
@@ -378,5 +10,4 @@
     "core",
     "cosim",
     "sil",
-]
->>>>>>> 40eac3a9
+]