--- conflicted
+++ resolved
@@ -1,11 +1,8 @@
 from __future__ import annotations
 from abc import ABC, abstractmethod
 from datetime import datetime
-<<<<<<< HEAD
-=======
 from itertools import count
-from typing import Dict, List, Optional
->>>>>>> f7bff91a
+from typing import Optional
 
 import mosaik_api
 
@@ -47,22 +44,18 @@
         power_meters: list of PowerMeters that constitute the computing system's demand.
         pue: The power usage effectiveness of the system.
     """
-<<<<<<< HEAD
 
-    def __init__(self, name: str, step_size: int, power_meters: list[PowerMeter], pue: float = 1):
-=======
     _ids = count(0)
 
     def __init__(
         self,
-        power_meters: List[PowerMeter],
+        power_meters: list[PowerMeter],
         name: Optional[str] = None,
         step_size: Optional[int] = None,
         pue: float = 1,
     ):
         if name is None:
             name = f"ComputingSystem-{next(self._ids)}"
->>>>>>> f7bff91a
         super().__init__(name, step_size)
         self.power_meters = power_meters
         self.pue = pue
@@ -82,10 +75,7 @@
     _ids = count(0)
 
     def __init__(
-        self,
-        signal: Signal,
-        step_size: Optional[int] = None,
-        name: Optional[str] = None
+        self, signal: Signal, step_size: Optional[int] = None, name: Optional[str] = None
     ):
         if name is None:
             name = f"Generator-{next(self._ids)}"
