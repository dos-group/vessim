--- conflicted
+++ resolved
@@ -1,7 +1,7 @@
 from typing import List
 
 from vessim.cosim._util import VessimSimulator, VessimModel
-from vessim.sil.power_meter import PowerMeter, HttpPowerMeter
+from vessim.sil.power_meter import PowerMeter
 
 
 class ComputingSystemSim(VessimSimulator):
@@ -27,21 +27,11 @@
         return super().init(sid, time_resolution, eid_prefix=eid_prefix)
 
     def finalize(self) -> None:
-<<<<<<< HEAD
-        """Stops http power meters' threads."""
-        super().finalize()
-        for model_instance in self.entities.values():
-            for power_meter in model_instance.power_meters: # type: ignore
-                if isinstance(power_meter, HttpPowerMeter):
-                    power_meter.update_thread.stop()
-                    power_meter.update_thread.join()
-=======
         """Stops power meters' threads."""
         super().finalize()
         for model_instance in self.entities.values():
             for power_meter in model_instance.power_meters: # type: ignore
                 power_meter.finalize()
->>>>>>> dbaae462
 
     def next_step(self, time):
         return time + self.step_size
