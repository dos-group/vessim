--- conflicted
+++ resolved
@@ -12,12 +12,8 @@
 from datetime import datetime, timedelta
 from threading import Thread
 from time import sleep
-<<<<<<< HEAD
 from typing import Any, Optional
-=======
-from typing import Dict, Callable, Optional, List, Any
 from loguru import logger
->>>>>>> 5c2b1d46
 
 import docker  # type: ignore
 import pandas as pd
