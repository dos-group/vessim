--- conflicted
+++ resolved
@@ -5,8 +5,7 @@
 
 import pandas as pd
 
-<<<<<<< HEAD
-from vessim.data import load_dataset, convert_to_datetime, DatetimeLike, TimezoneLike
+from vessim.data import _load_dataset, _convert_to_datetime, DatetimeLike
 
 import requests
 from requests.auth import HTTPBasicAuth
@@ -24,76 +23,7 @@
     def __init__(
         self,
         actual: Union[pd.Series, pd.DataFrame],
-        fill_method: Literal["ffill", "bfill"] = "bfill",
-=======
-from vessim.data import _load_dataset, _convert_to_datetime
-from vessim._util import DatetimeLike, PandasObject
-
-
-class TimeSeriesApi:
-    """Simulates an API for time series data like solar irradiance or carbon intensity.
-
-    Args:
-        actual: The actual time-series data to be used. It should contain a datetime-like
-            index marking the time, and each column should represent a different zone
-            containing the data. The name of the zone is equal to the column name.
-            Note that while interpolation is possible when retrieving forecasts, the
-            actual data between timestamps is computed using either `ffill` or `bfill`.
-            If you wish a different behavior, you have to change your actual data
-            beforehand (e.g. by resampling into a different frequency).
-
-        forecast: An optional time-series dataset representing forecasted values. The
-            data should contain two datetime-like indices. One is the
-            `Request Timestamp`, marking the time when the forecast was made. One is the
-            `Forecast Timestamp`, indicating the time the forecast is made for.
-
-            - If data does not include a `Request Timestamp`, it is treated as a static
-              forecast that does not change over time.
-
-            - If `forecast` is not provided, predictions are derived from the actual
-              data when requesting forecasts (actual data is treated as static forecast).
-
-            - When using a non-static forecast, you have to be aware that all the
-              zones/column names also have to appear in the actual dataframe because some
-              actual values are used for interpolation.
-
-        fill_method: Either `ffill` or `bfill`. Determines how actual data is acquired in
-            between timestamps. Default is `ffill`.
-
-    Example:
-        >>> actual_data = [
-        ...    ["2020-01-01T00:00:00", 100, 800],
-        ...    ["2020-01-01T00:30:00", 110, 850],
-        ...    ["2020-01-01T01:00:00", 105, 820],
-        ...    ["2020-01-01T01:30:00", 108, 840],
-        ... ]
-        >>> actual = pd.DataFrame(
-        ...    actual_data, columns=["timestamp", "zone_a", "zone_b"]
-        ... )
-        >>> actual.set_index(["timestamp"], inplace=True)
-
-        >>> forecast_data = [
-        ...    ["2020-01-01T00:00:00", "2020-01-01T00:30:00", 115, 850],
-        ...    ["2020-01-01T00:00:00", "2020-01-01T01:00:00", 110, 870],
-        ...    ["2020-01-01T00:00:00", "2020-01-01T01:30:00", 110, 860],
-        ...    ["2020-01-01T00:00:00", "2020-01-01T02:00:00", 120, 830],
-        ...    ["2020-01-01T01:00:00", "2020-01-01T01:30:00", 115, 840],
-        ...    ["2020-01-01T01:00:00", "2020-01-01T02:00:00", 110, 830],
-        ... ]
-        >>> forecast = pd.DataFrame(
-        ...    forecast_data, columns=["req_time", "forecast_time", "zone_a", "zone_b"]
-        ... )
-        >>> forecast.set_index(["req_time", "forecast_time"], inplace=True)
-
-        >>> time_series = TimeSeriesApi(actual, forecast)
-    """
-
-    def __init__(
-        self,
-        actual: PandasObject,
-        forecast: Optional[PandasObject] = None,
         fill_method: Literal["ffill", "bfill"] = "ffill",
->>>>>>> dc5cc391
     ):
         actual = _convert_to_datetime(actual)
         self._actual: Dict[Hashable, pd.Series]
@@ -103,25 +33,6 @@
             self._actual = {col: actual[col].dropna() for col in actual.columns}
         else:
             raise ValueError(f"Incompatible type {type(actual)} for 'actual'.")
-<<<<<<< HEAD
-=======
-
-        if forecast is not None:
-            forecast = _convert_to_datetime(forecast)
-
-        self._forecast: Dict[Hashable, pd.Series]
-        if isinstance(forecast, pd.Series):
-            self._forecast = {forecast.name: forecast.dropna()}
-        elif isinstance(forecast, pd.DataFrame):
-            self._forecast = {col: forecast[col].dropna() for col in forecast.columns}
-        elif forecast is None:
-            self._forecast = {
-                key: data.copy(deep=True) for key, data in self._actual.items()
-            }
-        else:
-            raise ValueError(f"Incompatible type {type(forecast)} for 'forecast'.")
-
->>>>>>> dc5cc391
         self._fill_method = fill_method
 
     @classmethod
@@ -132,45 +43,7 @@
         scale: float = 1.0,
         start_time: Optional[DatetimeLike] = None,
     ):
-<<<<<<< HEAD
-        return cls(**load_dataset(dataset, _abs_path(data_dir), scale, start_time))
-=======
-        """Retrieves a TimeSeriesApi from a dataset.
-
-        Args:
-            dataset: If a string is provided, the TimeSeriesApi is loaded from one of the
-                vessim datasets. Currently available datasets are:
-                    `solcast2022_germany` and `solcast2022_global`
-                Otherwise, it should be a Dictionary containing info about the dataset
-                with following entries:
-                    `actual`: Name of the file containing the actual data.
-                    `forecast`: Name of the file containing the forecasted data. This is
-                        not needed if use_forecast is set to False.
-                    `fill_method`: The fill_method of the TimeSeriesApi. If not specified,
-                        `ffill` is used.
-                    `static_forecast`: Bool indicating if the forecast is static. If set
-                        to True, the forecast does not contain a `Request Timestamp`, but
-                        if not specified, the forecast is treated as non-static forecast.
-                        This is not needed if use_forecast is set to False.
-                    `url`: String with a URL to a zip-file if data not locally available.
-            data_dir: Absolute or relative path to directory where data is
-                located or where it should be loaded into. Defaults to the directory of
-                the calling file.
-            scale: Multiplies all data points with a value. Defaults to 1.0.
-            start_time: Shifts the data so that it starts at this timestamp if specified.
-                Defaults to None.
-            use_forecast: Bool indicating if forecast should be loaded. Default is true.
-
-        Raises:
-            RuntimeError if dataset can not be loaded.
-        """
-        data_path = Path(data_dir)
-        if data_path.is_absolute():
-            abs_path = Path(data_dir)
-        else:
-            abs_path = Path(inspect.stack()[1].filename).resolve().parent / data_path
-        return cls(*_load_dataset(dataset, abs_path, scale, start_time, use_forecast))
->>>>>>> dc5cc391
+        return cls(**_load_dataset(dataset, _abs_path(data_dir), scale, start_time))
 
     def endpoints(self) -> List:
         """Returns a list of all endpoints, where actual data is available."""
@@ -203,16 +76,16 @@
         self,
         actual: Union[pd.Series, pd.DataFrame],
         forecast: Optional[Union[pd.Series, pd.DataFrame]] = None,
-        fill_method: Literal["ffill", "bfill"] = "bfill",
+        fill_method: Literal["ffill", "bfill"] = "ffill",
     ):
         super().__init__(actual=actual, fill_method=fill_method)
 
         self._forecast: Dict[Hashable, pd.Series]
         if isinstance(forecast, pd.Series):
-            forecast = convert_to_datetime(forecast)
+            forecast = _convert_to_datetime(forecast)
             self._forecast = {forecast.name: forecast.dropna()}
         elif isinstance(forecast, pd.DataFrame):
-            forecast = convert_to_datetime(forecast)
+            forecast = _convert_to_datetime(forecast)
             self._forecast = {col: forecast[col].dropna() for col in forecast.columns}
         elif forecast is None:
             self._forecast = {
@@ -229,7 +102,7 @@
         scale: float = 1.0,
         start_time: Optional[DatetimeLike] = None,
     ):
-        return cls(**load_dataset(dataset, _abs_path(data_dir), scale, start_time,
+        return cls(**_load_dataset(dataset, _abs_path(data_dir), scale, start_time,
                                   use_forecast=True))
 
     def forecast(
