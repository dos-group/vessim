--- conflicted
+++ resolved
@@ -6,7 +6,7 @@
 import mosaik  # type: ignore
 import mosaik_api_v3  # type: ignore
 
-from vessim.actor import Actor
+from vessim.actor import ActorBase
 from vessim.controller import Controller
 from vessim.storage import Storage
 from vessim.policy import MicrogridPolicy, DefaultMicrogridPolicy
@@ -18,7 +18,7 @@
         self,
         world: mosaik.World,
         clock: Clock,
-        actors: list[Actor],
+        actors: list[ActorBase],
         controllers: list[Controller],
         policy: MicrogridPolicy,
         storage: Optional[Storage] = None,
@@ -119,7 +119,7 @@
 
     def add_microgrid(
         self,
-        actors: list[Actor],
+        actors: list[ActorBase],
         controllers: Optional[list[Controller]] = None,
         storage: Optional[Storage] = None,
         policy: Optional[MicrogridPolicy] = None,
@@ -226,17 +226,13 @@
 
     def step(self, time, inputs, max_advance):
         p_delta = list(inputs[self.eid]["p_delta"].values())[0]
-<<<<<<< HEAD
-        assert self.policy is not None
-        self.e += self.policy.apply(p_delta, duration=self.step_size, storage=self.storage)
-        assert self.step_size is not None
-=======
         for parameters in inputs[self.eid]["set_parameters"].values():
             for key, value in parameters.items():
                 key_split = key.split(":", 1)
                 if key_split[0] == "policy":
                     self.policy.set_parameter(key_split[1], value)
                 elif key_split[0] == "storage":
+                    assert self.storage is not None
                     self.storage.set_parameter(key_split[1], value)
                 else:
                     raise ValueError(
@@ -247,7 +243,6 @@
         self.state["policy"] = self.policy.state()
         if self.storage:
             self.state["storage"] = self.storage.state()
->>>>>>> 85217f29
         return time + self.step_size
 
     def get_data(self, outputs):
