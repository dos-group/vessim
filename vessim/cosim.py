--- conflicted
+++ resolved
@@ -111,16 +111,9 @@
         print_progress: bool | Literal["individual"] = True,
     ):
         if until is None:
-            until = int("inf")
+            # there is no integer representing infinity in python
+            until = float("inf") # type: ignore
         try:
-<<<<<<< HEAD
-            for microgrid in self.microgrids:
-                microgrid.initialize(self.world, self.clock)
-            if until is None:
-                # there is no integer representing infinity in python
-                until = float("inf") # type: ignore
-=======
->>>>>>> 5902fefe
             self.world.run(
                 until=until, rt_factor=rt_factor, print_progress=print_progress
             )
