--- conflicted
+++ resolved
@@ -44,36 +44,6 @@
 loguru = "^0.6.0"
 
 # Optional dependencies (software-in-the-loop)
-<<<<<<< HEAD
-requests = {version = "*", optional = true}
-fastapi = {version = "*", optional = true}
-docker = {version = "*", optional = true}
-redis = {version = "*", optional = true}
-uvicorn = {version = "*", optional = true}
-
-# Optional dependencies (development)
-pytest = {version = "*", optional = true}
-mypy = {version = "*", optional = true}
-types-psutil = {version = "*", optional = true}
-pandas-stubs = {version = "*", optional = true}
-types-requests = {version = "*", optional = true}
-black = {version = "*", optional = true}
-ruff = {version = "*", optional = true}
-
-# Optional dependencies (documentation)
-furo = {version = "*", optional = true}
-sphinx-copybutton = {version = "*", optional = true}
-nbsphinx = {version = "*", optional = true}
-pandoc = {version = "*", optional = true}
-ipython = {version = "*", optional = true}
-sphinx = {version = "*", optional = true}
-setuptools = {version = "*", optional = true}
-
-[tool.poetry.extras]
-sil = ["requests", "fastapi", "docker", "redis", "uvicorn"]
-dev = ["pytest", "mypy", "types-psutil", "pandas-stubs", "types-requests", "black", "ruff"]
-docs = ["setuptools", "sphinx", "furo", "sphinx-copybutton", "nbsphinx", "pandoc", "ipython"]
-=======
 requests = {version = "^2.26.0", optional = true}
 fastapi = {version = "^0.104.0", optional = true}
 docker = {version = "^7.0.0", optional = true}
@@ -99,9 +69,13 @@
 optional = true
 
 [tool.poetry.group.docs.dependencies]
+setuptools = "*"
+sphinx = "*"
 furo = "*"
 sphinx-copybutton = "*"
->>>>>>> 688939a5
+nbsphinx = "*"
+pandoc = "*"
+ipython = "*"
 
 [build-system]
 requires = ["setuptools", "poetry-core>=1.1.0"]
